--- conflicted
+++ resolved
@@ -1,41 +1,5 @@
-<<<<<<< HEAD
-[package]
-name = "stake-deposit-interceptor"
-version = "0.1.0"
-edition = "2021"
-
-[[bin]]
-name = "crank_server"
-path = "crank_server/main.rs"
-
-[dependencies]
-borsh = "1.5.1"
-bytemuck = "1.19.0"
-jito-bytemuck = { git = "https://github.com/jito-foundation/restaking.git", rev = "4c37d76102496edd784bb25436cb9c4340f0df01" }
-num-derive = "0.4.2"
-num-traits = "0.2.19"
-solana-program = "2.0.14"
-spl-associated-token-account = { version = "5.0.1", features = ["no-entrypoint"] }
-spl-pod = { version = "0.4.0", features = ["borsh"] }
-spl-program-error = "0.5.0"
-spl-program-error-derive = "0.4.1"
-spl-stake-pool = { version = "2.0.0", features = ["no-entrypoint"] }
-spl-token = "6.0.0"
-spl-token-2022 = "5.0.2"
-thiserror = "1.0.65"
-
-[dev-dependencies]
-solana-program-test = "2.0.14"
-solana-sdk = "2.0.14"
-solana-vote-program = "2.0.14"
-tokio = "1.41.0"
-
-[lib]
-crate-type = ["cdylib", "lib"]
-=======
 [workspace]
 members = [
   "program",
 ]
-exclude = ["cli"]
->>>>>>> 0a837886
+exclude = ["cli"]