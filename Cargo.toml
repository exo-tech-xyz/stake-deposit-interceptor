--- conflicted
+++ resolved
@@ -3,8 +3,7 @@
   "api",
   "program",
 ]
-<<<<<<< HEAD
-exclude = ["cli"]
+exclude = ["cli", "cranker"]
 
 [workspace.dependencies]
 jito-bytemuck = { git = "https://github.com/jito-foundation/restaking.git", rev = "4c37d76102496edd784bb25436cb9c4340f0df01" }
@@ -14,7 +13,4 @@
 solana-sdk = "2.0.14"
 spl-stake-pool = { version = "2.0.0", features = ["no-entrypoint"] }
 spl-token = "6.0.0"
-spl-token-2022 = "5.0.2"
-=======
-exclude = ["cli", "cranker"]
->>>>>>> bfa7e60d
+spl-token-2022 = "5.0.2"