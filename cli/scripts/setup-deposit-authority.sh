--- conflicted
+++ resolved
@@ -23,7 +23,6 @@
 FEE_WALLET=$(solana-keygen pubkey "$FEE_WALLET_KEYPAIR_PATH")
 AUTHORITY=$(solana-keygen pubkey "$AUTHORITY_KEYPAIR")
 
-<<<<<<< HEAD
 echo "STAKE_POOL: $STAKE_POOL"
 echo "FEE_WALLET: $FEE_WALLET"
 echo "AUTHORITY: $AUTHORITY"
@@ -44,12 +43,6 @@
     --owner $FEE_WALLET \
     --fee-payer $AUTHORITY_KEYPAIR \
     | grep "Creating account" | awk '{print $3}' || echo "Account already exists")
-=======
-echo "creating deposit authority"
-
-# create stake_deposit_authority and set pubkey to var
-STAKE_DEPOSIT_AUTHORITY=$(../target/debug/spl-stake-pool-interceptor interceptor create-stake-deposit-authority --pool $STAKE_POOL --fee-wallet $FEE_WALLET --authority $AUTHORITY --cool-down-seconds 200 --initial-fee-bps 100 | tail -1)
->>>>>>> c68f476c
 
 if [[ "$FEE_WALLET_TOKEN_ACCOUNT" == "Account already exists" ]]; then
     echo "Finding existing token account..."
@@ -67,7 +60,7 @@
 STAKE_DEPOSIT_AUTHORITY=$(../target/debug/spl-stake-pool-interceptor interceptor create-stake-deposit-authority \
     --pool $STAKE_POOL \
     --fee-wallet $FEE_WALLET_TOKEN_ACCOUNT \
-    --authority $AUTHORITY_KEYPAIR \
+    --authority $AUTHORITY \
     --cool-down-seconds 10 \
     --initial-fee-bps 100 | tail -1)
 
